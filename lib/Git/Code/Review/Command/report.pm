# ABSTRACT: Generate an Audit Report
package Git::Code::Review::Command::report;
use strict;
use warnings;

use CLI::Helpers qw(:all);
use File::Basename;
use File::Spec;
use Git::Code::Review::Notify;
use Git::Code::Review::Utilities qw(:all);
use Git::Code::Review -command;
use POSIX qw(strftime);
use YAML;

my $NOW           = strftime('%F', localtime);
my $THIRTYDAYSAGO = strftime('%F', localtime(time - (86400*30)));

sub opt_spec {
    return (
<<<<<<< HEAD
        ['since|s:s',   "Commit start date, none if not specified", {default => $START}],
        ['until|u:s',   "Commit end date, none if not specified",   {default => $END}],
        ['all',         "Ignore profile settings, generate report for all profiles." ],
=======
        ['history-start:s',  "Date to start history on, default is full history" ],
        ['concerns-start:s', "Date to start display of commits with conerns in approved state, default is $THIRTYDAYSAGO", {default=>$THIRTYDAYSAGO}],
        ['at:s',             "Status of the repository at this date, default today", {default => $NOW}],
>>>>>>> c7da033f
    );
}

sub description {
    my $DESC = <<"    EOH";

    Generate a report of the audit.
    EOH
    $DESC =~ s/^[ ]{4}//mg;
    return $DESC;
}

sub execute {
    my($cmd,$opt,$args) = @_;

    die "Not initialized, run git-code-review init!" unless gcr_is_initialized();
    gcr_reset();

<<<<<<< HEAD
    gcr_reset();
    my $profile = gcr_profile();
    my $audit   = gcr_repo();

    # Handle Profile Specific Files
    my @ls = ('ls-files');
    push @ls, $profile unless $opt->{all};

    # Grab Commit Status
    my @list = map { $_=gcr_commit_info($_) } grep /\.patch$/, $audit->run(@ls);
    my %commits = ();
    my %overall = ();
    if( @list ) {
=======
    my $audit = gcr_repo();

    my @commits  = ();
    if( $opt->{at} ne $NOW ) {
        # Rewind the Repository
        my @rev = $audit->run('rev-list', '-n', 1, '--before', $opt->{at}, 'master');
        if(!@rev) {
            output({color=>'red',stderr=>1}, "No revisions in the repository at $opt->{at}!");
            exit 1;
        }
        debug({color=>'cyan'}, "+ Rewinding history to $opt->{at} with sha1:$rev[0]");
        $audit->run(checkout => $rev[0]);
        @commits = map { basename $_ } grep /\.patch$/, $audit->run('ls-files');
        gcr_reset();
    }
    else {
        @commits = map { basename $_ } grep /\.patch$/, $audit->run('ls-files');
    }

    my %commits  = ();
    my @concerns = ();
    my %monthly  = ();
    if( @commits ) {
>>>>>>> c7da033f
        # Assemble Commits
        foreach my $base (@commits) {
            my $commit;
            debug("Getting info on $base");
            eval {
                $commit = gcr_commit_info($base);
            };
            next unless defined $commit;
            debug({indent=>1,color=>'green'}, "+ Success!");
            my $profile = exists $commit->{profile} ? $commit->{profile} : undef;
            # Skip commits without profile
            next unless $profile;
            # Skip commits which are locked
            next if $profile eq 'Locked';

            # Make sure we care about it
            next if $opt->{history_start} && $commit->{date} lt $opt->{history_start};

            # Commit State Tracking
            $commits{$profile} ||= {};
            $commits{$profile}->{$commit->{state}} ||= 0;
            $commits{$profile}->{$commit->{state}}++;

            # Monthly Tracking
            my $month = join('-', (split /-/,$commit->{date})[0,1] );
            my $state = $commit->{state} ne 'approved' ? 'todo' : 'complete';

            $monthly{$month}->{$state} ||= 0;
            $monthly{$month}->{$state}++;
        }
    }
    debug({color=>'magenta'}, "Commit Status");
    debug_var(\%commits);

    # Concerns Information
    my @details  = ();
    my %concerns = ();
    my @log_options = qw(--reverse);
    push @log_options, "--since", $opt->{history_start} if exists $opt->{history_start};
    my $logs = $audit->log(@log_options);
    while(my $log = $logs->next) {
        # Details
        my $data = gcr_audit_record($log->message);

        # Skip some states
        next if exists $data->{skip};
        next unless exists $data->{state};

        # Record this commit
        my @record = (
            sprintf("commit  %s", $log->commit),
            sprintf("Author: %s <%s>", $log->author_name, $log->author_email),
            sprintf("Date:   %s", strftime('%F %T',localtime($log->author_localtime))),
            '',
            $log->raw_message,
        );

        # For selections, add details
        push @record, '', $audit->run(qw(diff-tree --stat -r), $log->commit)
            if $data->{state} eq 'select';

        # Add to our details
        push @details, join("\n", @record);

        # Get the SHA1
        my $sha1 = gcr_audit_commit($log->commit);

        # Profile Specific Details
<<<<<<< HEAD
        $data->{profile} ||= defined $sha1 ? gcr_commit_profile($sha1) : undef;
        next unless defined $data->{profile};
        next if !$opt->{all} && $data->{profile} ne $profile;

        my $increment = 1;
        if($data->{state} eq 'select') {
            my @files = gcr_audit_files($log->commit);
            $increment = @files;
        }

        if( exists $data->{profile} ) {
            if( exists $data->{state} ) {
                $activity{$data->{profile}} ||= {};
                $activity{$data->{profile}}->{$data->{state}} ||= 0;
                $activity{$data->{profile}}->{$data->{state}} += $increment;
            }
=======
        my $commit;
        if( defined $sha1 ) {
            $data->{profile} ||= gcr_commit_profile($sha1);
            eval { $commit = gcr_commit_info($sha1) };
        }
        # If there's no commit in play, skip this.
        next unless defined $commit;

        my $date = strftime('%F',localtime($log->author_localtime));

        # Parse History for Commits with Concerns
        if( $data->{state} eq 'concerns' ) {
            $concerns{$sha1} = {
                concern => {
                    date        => $date,
                    explanation => $data->{message},
                    reason      => $data->{reason},
                    by          => $data->{reviewer},
                },
                commit => {
                    state => $commit->{state},
                    date  => $commit->{date},
                    by    => $data->{author},
                },
            };
>>>>>>> c7da033f
        }
        elsif( $data->{state} eq 'approved' || $data->{state} eq 'comments' ) {
            next unless exists $concerns{$sha1};

<<<<<<< HEAD
        # Overview
        if(exists $data->{state}) {
            $activity{_all_} ||= {};
            $activity{_all_}->{$data->{state}} ||= 0;
            $activity{_all_}->{$data->{state}} += $increment;

            # Catch concerns
            if( $data->{state} eq 'concerns' ) {
                if(!exists $concerns{$sha1}) {
                    my $commit = gcr_commit_info($sha1);
                    $concerns{$sha1} = {
                        concern => {
                            date => strftime('%F',localtime($log->author_localtime)),
                            explanation => $data->{message},
                            reason => $data->{reason},
                            by => $data->{reviewer},
                        },
                        commit => {
                            state => $commit->{state},
                            date  => $commit->{date},
                            by => $data->{author},
                        },
                    };
                    foreach my $s (qw(comment approved)) {
                        my @results = $audit->log(qw(-F --grep), $s, '--', '**' . $sha1 . '.patch');
                        foreach my $r (@results) {
                            $concerns{$sha1}->{log} ||= [];
                            my $d = gcr_audit_record($r->message);
                            push @{$concerns{$sha1}->{log}}, {
                                state  => $s,
                                reason => $d->{reason},
                                date   => strftime('%F',localtime($r->author_localtime)),
                                by     => $d->{reviewer},
                                explanation => $d->{message},
                            }
                        }
                    }
                }
=======
            if ( $data->{state} eq 'approved' && $date le $opt->{concerns_start} ) {
                delete $concerns{$sha1};
            }
            else {
                $concerns{$sha1}->{log} ||= [];
                push @{$concerns{$sha1}->{log}}, {
                    date        => $date,
                    state       => $data->{state},
                    reason      => $data->{reason},
                    by          => $data->{reviewer},
                    explanation => $data->{message},
                };
>>>>>>> c7da033f
            }
        }
    }
    debug({color=>'red'}, "Concerns raised:");
    debug_var(\%concerns);

    output({color=>'cyan'},
        '=*'x40,
        sprintf('Git::Code::Review Report for %s through %s', $opt->{since}, $opt->{until}),
        '=*'x40,
        '',
    );

    Git::Code::Review::Notify::notify(report => {
        options  => $opt,
        commits  => \%commits,
        monthly  => \%monthly,
        concerns => \%concerns,
<<<<<<< HEAD
        profile  => $opt->{all} ? 'all' : $profile,
=======
        history  => \@details,
>>>>>>> c7da033f
    });
}

1;<|MERGE_RESOLUTION|>--- conflicted
+++ resolved
@@ -17,15 +17,10 @@
 
 sub opt_spec {
     return (
-<<<<<<< HEAD
-        ['since|s:s',   "Commit start date, none if not specified", {default => $START}],
-        ['until|u:s',   "Commit end date, none if not specified",   {default => $END}],
         ['all',         "Ignore profile settings, generate report for all profiles." ],
-=======
         ['history-start:s',  "Date to start history on, default is full history" ],
         ['concerns-start:s', "Date to start display of commits with conerns in approved state, default is $THIRTYDAYSAGO", {default=>$THIRTYDAYSAGO}],
         ['at:s',             "Status of the repository at this date, default today", {default => $NOW}],
->>>>>>> c7da033f
     );
 }
 
@@ -44,22 +39,12 @@
     die "Not initialized, run git-code-review init!" unless gcr_is_initialized();
     gcr_reset();
 
-<<<<<<< HEAD
-    gcr_reset();
+    my $audit   = gcr_repo();
     my $profile = gcr_profile();
-    my $audit   = gcr_repo();
 
     # Handle Profile Specific Files
     my @ls = ('ls-files');
     push @ls, $profile unless $opt->{all};
-
-    # Grab Commit Status
-    my @list = map { $_=gcr_commit_info($_) } grep /\.patch$/, $audit->run(@ls);
-    my %commits = ();
-    my %overall = ();
-    if( @list ) {
-=======
-    my $audit = gcr_repo();
 
     my @commits  = ();
     if( $opt->{at} ne $NOW ) {
@@ -71,18 +56,17 @@
         }
         debug({color=>'cyan'}, "+ Rewinding history to $opt->{at} with sha1:$rev[0]");
         $audit->run(checkout => $rev[0]);
-        @commits = map { basename $_ } grep /\.patch$/, $audit->run('ls-files');
+        @commits = map { basename $_ } grep /\.patch$/, $audit->run(@ls);
         gcr_reset();
     }
     else {
-        @commits = map { basename $_ } grep /\.patch$/, $audit->run('ls-files');
+        @commits = map { basename $_ } grep /\.patch$/, $audit->run(@ls);
     }
 
     my %commits  = ();
     my @concerns = ();
     my %monthly  = ();
     if( @commits ) {
->>>>>>> c7da033f
         # Assemble Commits
         foreach my $base (@commits) {
             my $commit;
@@ -121,7 +105,10 @@
     my @details  = ();
     my %concerns = ();
     my @log_options = qw(--reverse);
+
     push @log_options, "--since", $opt->{history_start} if exists $opt->{history_start};
+    push @log_options, '--', $profile unless $opt->{all};
+
     my $logs = $audit->log(@log_options);
     while(my $log = $logs->next) {
         # Details
@@ -151,24 +138,6 @@
         my $sha1 = gcr_audit_commit($log->commit);
 
         # Profile Specific Details
-<<<<<<< HEAD
-        $data->{profile} ||= defined $sha1 ? gcr_commit_profile($sha1) : undef;
-        next unless defined $data->{profile};
-        next if !$opt->{all} && $data->{profile} ne $profile;
-
-        my $increment = 1;
-        if($data->{state} eq 'select') {
-            my @files = gcr_audit_files($log->commit);
-            $increment = @files;
-        }
-
-        if( exists $data->{profile} ) {
-            if( exists $data->{state} ) {
-                $activity{$data->{profile}} ||= {};
-                $activity{$data->{profile}}->{$data->{state}} ||= 0;
-                $activity{$data->{profile}}->{$data->{state}} += $increment;
-            }
-=======
         my $commit;
         if( defined $sha1 ) {
             $data->{profile} ||= gcr_commit_profile($sha1);
@@ -194,51 +163,10 @@
                     by    => $data->{author},
                 },
             };
->>>>>>> c7da033f
         }
         elsif( $data->{state} eq 'approved' || $data->{state} eq 'comments' ) {
             next unless exists $concerns{$sha1};
 
-<<<<<<< HEAD
-        # Overview
-        if(exists $data->{state}) {
-            $activity{_all_} ||= {};
-            $activity{_all_}->{$data->{state}} ||= 0;
-            $activity{_all_}->{$data->{state}} += $increment;
-
-            # Catch concerns
-            if( $data->{state} eq 'concerns' ) {
-                if(!exists $concerns{$sha1}) {
-                    my $commit = gcr_commit_info($sha1);
-                    $concerns{$sha1} = {
-                        concern => {
-                            date => strftime('%F',localtime($log->author_localtime)),
-                            explanation => $data->{message},
-                            reason => $data->{reason},
-                            by => $data->{reviewer},
-                        },
-                        commit => {
-                            state => $commit->{state},
-                            date  => $commit->{date},
-                            by => $data->{author},
-                        },
-                    };
-                    foreach my $s (qw(comment approved)) {
-                        my @results = $audit->log(qw(-F --grep), $s, '--', '**' . $sha1 . '.patch');
-                        foreach my $r (@results) {
-                            $concerns{$sha1}->{log} ||= [];
-                            my $d = gcr_audit_record($r->message);
-                            push @{$concerns{$sha1}->{log}}, {
-                                state  => $s,
-                                reason => $d->{reason},
-                                date   => strftime('%F',localtime($r->author_localtime)),
-                                by     => $d->{reviewer},
-                                explanation => $d->{message},
-                            }
-                        }
-                    }
-                }
-=======
             if ( $data->{state} eq 'approved' && $date le $opt->{concerns_start} ) {
                 delete $concerns{$sha1};
             }
@@ -251,7 +179,6 @@
                     by          => $data->{reviewer},
                     explanation => $data->{message},
                 };
->>>>>>> c7da033f
             }
         }
     }
@@ -270,11 +197,8 @@
         commits  => \%commits,
         monthly  => \%monthly,
         concerns => \%concerns,
-<<<<<<< HEAD
         profile  => $opt->{all} ? 'all' : $profile,
-=======
         history  => \@details,
->>>>>>> c7da033f
     });
 }
 
