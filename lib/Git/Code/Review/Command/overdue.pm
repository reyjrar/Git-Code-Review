--- conflicted
+++ resolved
@@ -162,22 +162,6 @@
             }
             $contacts{$p} = scalar(keys %c) ? [ sort keys %c ] : [qw(NONE)];
         }
-<<<<<<< HEAD
-        output({color=>'cyan',clear=>1},
-            '=*'x40,
-            sprintf("Overdue commits (older than %d %s)", $opt->{age}, $days_str),
-            '=*'x40,
-        );
-        notify(overdue => {
-            priority => exists $opt->{critical} ? 'high' : 'normal',
-            options  => $opt,
-            profiles => \%profiles,
-            concerns => \%concerns,
-            contacts => \%contacts,
-        });
-    }
-    else {
-=======
         my $total = 0;
         $total += $profiles{$_}->{total} for keys %profiles;
         if ( $total ) {
@@ -201,7 +185,6 @@
             );
         }
     } else {
->>>>>>> dc811695
         my $p = $opt->{all} ? 'ALL' : $profile;
         output({color=>'green'}, sprintf "All commits %d %s old and older have been reviewed in profile: %s",
             $opt->{age},
